--- conflicted
+++ resolved
@@ -32,27 +32,18 @@
       SFINAE_DEFINE_HAS_MEMBER(phiZ)
 #define ENABLE_PHI_IF_HAS(foo) template<class Kernel> __device__ inline SFINAE::enable_if_t<has_phi##foo<Kernel>::value, real>
 #define ENABLE_PHI_IF_NOT_HAS(foo) template<class Kernel> __device__ inline SFINAE::enable_if_t<not has_phi##foo<Kernel>::value, real>
-<<<<<<< HEAD
       ENABLE_PHI_IF_HAS(X) phiX(Kernel &kern, real r, real3 pos){return kern.phiX(r, pos);}
       ENABLE_PHI_IF_HAS(Y) phiY(Kernel &kern, real r, real3 pos){return kern.phiY(r, pos);}
       ENABLE_PHI_IF_HAS(Z) phiZ(Kernel &kern, real r, real3 pos){return kern.phiZ(r, pos);}
       ENABLE_PHI_IF_NOT_HAS(X) phiX(Kernel &kern, real r, real3 pos){return kern.phi(r, pos);}
       ENABLE_PHI_IF_NOT_HAS(Y) phiY(Kernel &kern, real r, real3 pos){return kern.phi(r, pos);}
       ENABLE_PHI_IF_NOT_HAS(Z) phiZ(Kernel &kern, real r, real3 pos){return kern.phi(r, pos);}
-=======
-      ENABLE_PHI_IF_HAS(X) phiX(Kernel &kern, real r){return kern.phiX(r);}
-      ENABLE_PHI_IF_HAS(Y) phiY(Kernel &kern, real r){return kern.phiY(r);}
-      ENABLE_PHI_IF_HAS(Z) phiZ(Kernel &kern, real r, real3 pi){return kern.phiZ(r, pi);}
-      ENABLE_PHI_IF_NOT_HAS(X) phiX(Kernel &kern, real r){return kern.phi(r);}
-      ENABLE_PHI_IF_NOT_HAS(Y) phiY(Kernel &kern, real r){return kern.phi(r);}
-      ENABLE_PHI_IF_NOT_HAS(Z) phiZ(Kernel &kern, real r, real3 pi){return kern.phi(r);}
->>>>>>> 07d9db96
 
       template<class Grid>
       __device__ int3 computeSupportShift(real3 pos, int3 celli, Grid grid, int3 support){
 	int3 P = support/2;
 	//Kernels with even support might need an offset of one cell depending on the position of the particle inside the cell
-	const int3 shift = make_int3(support.x%2==0, support.y%2==0, support.z%2==0);	
+	const int3 shift = make_int3(support.x%2==0, support.y%2==0, support.z%2==0);
 	if(shift.x or shift.y or shift.z){
 	  const auto invCellSize = real(1.0)/grid.getCellSize(celli);
 	  const real3 pi_pbc = grid.box.apply_pbc(pos);
@@ -67,48 +58,33 @@
 	const int tid = threadIdx.x;
 	for(int i = tid; i<support.x; i+=blockDim.x){
 	  const auto cellj = make_int3(grid.pbc_cell_coord<0>(celli.x + i - P.x), celli.y, celli.z);
-<<<<<<< HEAD
-	  const real rij = grid.distanceToCellCenter(pi, cellj).x;
-	  weightsX[i] = detail::phiX(kernel, rij, pi);
-=======
 	  if(cellj.x>=0){
 	    const real rij = grid.distanceToCellCenter(pi, cellj).x;
-	    weightsX[i] = detail::phiX(kernel, rij);
-	  }
->>>>>>> 07d9db96
+	    weightsX[i] = detail::phiX(kernel, rij, pi);
+	  }
 	}
 	real *weightsY = &weights[support.x];
 	for(int i = tid; i<support.y; i+=blockDim.x){
 	  const auto cellj = make_int3(celli.x, grid.pbc_cell_coord<1>(celli.y + i -P.y), celli.z);
-<<<<<<< HEAD
-	  const real rij = grid.distanceToCellCenter(pi, cellj).y;
-	  weightsY[i] = detail::phiY(kernel,rij, pi);
-=======
 	  if(cellj.y>=0){
 	    const real rij = grid.distanceToCellCenter(pi, cellj).y;
-	    weightsY[i] = detail::phiY(kernel, rij);
-	  }
->>>>>>> 07d9db96
+	    weightsY[i] = detail::phiY(kernel, rij, pi);
+	  }
 	}
 	real *weightsZ = &weights[support.x+support.y];
 	for(int i = tid; i<support.z; i+=blockDim.x){
 	  const auto cellj = make_int3(celli.x, celli.y, grid.pbc_cell_coord<2>(celli.z + i - P.z));
-<<<<<<< HEAD
-	  const real rij = grid.distanceToCellCenter(pi, cellj).z;
-	  weightsZ[i] = detail::phiZ(kernel, rij, pi);
-=======
 	  if(cellj.z>=0){
 	    const real rij = grid.distanceToCellCenter(pi, cellj).z;
 	    weightsZ[i] = detail::phiZ(kernel, rij, pi);
 	  }
->>>>>>> 07d9db96
 	}
       }
 
       __device__ real3 computeWeightFromShared(real* weights, int ii, int jj, int kk, int3 support){
 	return make_real3(weights[ii], weights[support.x+jj], weights[support.x+support.y+kk]);
       }
-      
+
     }
 
     /*Spreads the quantity v (defined on the particle positions) to a grid
@@ -189,7 +165,7 @@
       class InterpolationKernel,
       class ParticlePosIterator, class ParticleQuantityOutputIterator,
       class GridQuantityIterator,
-      class WeightCompute,	     
+      class WeightCompute,
       class Index3D,
       class QuadratureWeights>
     __global__ void grid2ParticlesDTPP(const ParticlePosIterator pos,
