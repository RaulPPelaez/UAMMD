/*Raul P. Pelaez 2018-2020. Immerse boundary kernels. AKA Window functions

A Kernel has the following requirements if used with the IBM module:

  -A publicly accesible member called support (either an int or int3) or a
function getSupport(int3 cell) if support depends on grid position
  -A function phi(real r) that returns the window function evaluated at that
distance


Notice that in order to use the Kernels in this file you must somehow inherit
from them to provide the support. These are meant to be a skeleton on top of
which the kernel is created for each particular use case.

REFERENCES:
[1] Charles S. Peskin. The immersed boundary method (2002). DOI: 10.1017/S0962492902000077
[2] Fluctuating force-coupling method for simulations of colloidal suspensions. Eric E. Keaveny. 2014.
 */
#ifndef IBMKERNELS_CUH
#define IBMKERNELS_CUH
#include"global/defines.h"
#include "misc/TabulatedFunction.cuh"
namespace uammd{
  namespace IBM_kernels{

    class Gaussian{
      const real prefactor;
      const real tau;
    public:
      Gaussian(real width):
	prefactor(pow(2.0*M_PI*width*width, -0.5)),
	tau(-0.5/(width*width)){}

      __host__ __device__ real phi(real r, real3 pos = real3()) const{
	return prefactor*exp(tau*r*r);
      }
    };

    namespace detail{
      template<class Foo>
      real integrate(Foo foo, real rmin, real rmax, int Nr){
	double integral = foo(rmin)*0.5;
	for(int i = 1; i<Nr; i++){
	  integral += foo(rmin+i*(rmax-rmin)/Nr);
	}
	integral += foo(rmax)*0.5;
	integral *= (rmax-rmin)/(real)Nr;
	return integral;
      }

    }

    //[1] Taken from https://arxiv.org/pdf/1712.04732.pdf
    __host__ __device__ real BM(real zz, real w, real alpha, real beta){
      const real z = zz/alpha;
      const real z2 = z*z;
      return (z2>=real(1.0))?0:(exp(beta*(sqrt(real(1.0)-z2)-real(1.0))));
    }

    struct BarnettMagland{
    private:
      real computeNorm() const{
	auto foo=[=](real r){return BM(r, w, alpha, beta);};
	real norm = detail::integrate(foo, -w, w, 100000);
	return norm;
      }

      real invnorm;
    public:
      const real beta;
      const real w;
      real alpha;
      BarnettMagland(real i_w, real i_alpha, real i_beta):
	w(i_w),
	alpha(i_alpha),
	beta(i_beta){
	if(alpha<0) this->alpha = w*0.5;
	this->invnorm = 1.0/computeNorm();
      }

<<<<<<< HEAD
      inline __host__  __device__ real phi(real zz, real3 pos = real3()) const{
	return BM(zz, w, beta)*invnorm;
=======
      inline __host__  __device__ real phi(real zz) const{
	return BM(zz, w, alpha, beta)*invnorm;
>>>>>>> 07d9db96
      }
    };

    namespace Peskin{
      //[1] Charles S. Peskin. The immersed boundary method (2002). DOI: 10.1017/S0962492902000077
      //Standard 3-point Peskin interpolator
      struct threePoint{
	const real invh;
	static constexpr int support = 3;
	threePoint(real h):invh(1.0/h){}
	__host__ __device__ real phi(real rr, real3 pos = real3()) const{
	  const real r = fabs(rr)*invh;
	  if(r<real(0.5)){
	    constexpr real onediv3 = real(1/3.0);
	    return invh*onediv3*(real(1.0) + sqrt(real(1.0)+real(-3.0)*r*r));
	  }
	  else if(r<real(1.5)){
	    constexpr real onediv6 = real(1/6.0);
	    const real omr = real(1.0) - r;
	    return invh*onediv6*(real(5.0)-real(3.0)*r - sqrt(real(1.0) + real(-3.0)*omr*omr));
	  }
	  else return 0;
	}
      };

      //Standard 4-point Peskin interpolator
      struct fourPoint{
	const real invh;
	static constexpr int support = 4;
	fourPoint(real h):invh(1.0/h){}

	__host__  __device__ real phi(real rr, real3 pos = real3()) const{
	   const real r = fabs(rr)*invh;
	   constexpr real onediv8 = real(0.125);
	   if(r<real(1.0)){
	     return invh*onediv8*(real(3.0) - real(2.0)*r + sqrt(real(1.0)+real(4.0)*r*(real(1.0)-r)));
	   }
	   else if(r<real(2.0)){
	     return invh*onediv8*(real(5.0) - real(2.0)*r - sqrt(real(-7.0) + real(12.0)*r-real(4.0)*r*r));
	   }
	   else return 0;
	 }
      };

    }

    namespace GaussianFlexible{
      //[1] Yuanxun Bao, Jason Kaye and Charles S. Peskin. A Gaussian-like immersed-boundary kernel with three continuous derivatives and improved translational invariance. http://dx.doi.org/10.1016/j.jcp.2016.04.024
      //Adapted from https://github.com/stochasticHydroTools/IBMethod/
      struct sixPoint{
      private:
	static constexpr real K = 0.714075092976608; //59.0/60.0-sqrt(29.0)/20.0;
	const TabulatedFunction<real> phi_tab;
	const real invh;
	// the new C3 6-pt kernel
	static inline __host__  __device__ real phi_impl(real r){
	  //if (r <= real(-3) || r>=real(3)) return 0;
	  if (r>=real(3)) return 0;
	  real R = r - ceil(r) + real(1.0);  // R between [0,1]
	  real R2 = R * R;
	  real R3 = R2*R;
	  const real alpha = real(28.);
	  const real beta  = real(9.0/4.0) - real(1.5) * (K + R2) + (real(22./3)-real(7.0)*K)*R - real(7./3.)*R3;
	  real gamma = real(0.25) * ( real(0.5)*(real(161.)/real(36)
						 - real(59.)/real(6)*K
						 + real(5)*K*K)*R2
				      + real(1.)/real(3)*(real(-109.)/real(24)
							  + real(5)*K)*R2*R2
				      + real(5.)/real(18)*R3*R3);

	  const real discr = beta*beta - real(4.0) * alpha * gamma;

	  const int sgn = ((real(1.5)-K)>0) ? 1 : -1;   // sign(3/2 - K)
	  const real prefactor = real(1.)/(real(2)*alpha) * ( -beta + sgn * sqrt(discr) );
	  if (r <= real(0) ){
	    const real rp1 = r+real(1.0);
	    return  real(2.)*prefactor +
	      real(0.25) +
	      real(1./6)*(real(4)-real(3)*K)*rp1 -
	      real(1./6)*rp1*rp1*rp1;
	  }
	  else if (r <= real(1) ){
	    return real(2.0)*prefactor +
	      real(5./8) - real(0.25)*( K+r*r );
	  }
	  else if (r <= real(2) ){
	    const real rm1 = r+real(-1.0);
	    return real(-3.0)*prefactor +
	      real(0.25) -
	      real(1./6.)*(real(4)-real(3)*K)*rm1 +
	      real(1./6)*rm1*rm1*rm1;
	  }
	  else if (r <= real(3) ){
	    const real rm2 = r+real(-2.0);
	    return prefactor -
	      real(1./16) +
	      real(1./8)*(K+rm2*rm2) - real(1./12)*(real(3)*K-real(1))*rm2 - real(1./12)*rm2*rm2*rm2;
	  }
	  return real(0.0);
	}

      public:
	sixPoint(real h, real tolerance = 1e-7):
	  invh(1.0/h),
	  phi_tab(int(1e5*(-log10(tolerance)/20.0)), 0, 3, phi_impl)
	{}

	~sixPoint() = default;

	inline __host__  __device__ real phi(real r, real3 pos = real3()) const{
	  return phi_impl(fabs(r)*invh)*invh;
	}

        inline __host__  __device__ real phi_tabulated(real r) const{
	  #ifdef  __CUDA_ARCH__
	  return phi_tab(fabs(r)*invh)*invh;
	  #else
	  return phi(r*invh)*invh;
	  #endif
	}
      };
    }

  }
}

#endif<|MERGE_RESOLUTION|>--- conflicted
+++ resolved
@@ -78,13 +78,8 @@
 	this->invnorm = 1.0/computeNorm();
       }
 
-<<<<<<< HEAD
-      inline __host__  __device__ real phi(real zz, real3 pos = real3()) const{
-	return BM(zz, w, beta)*invnorm;
-=======
       inline __host__  __device__ real phi(real zz) const{
 	return BM(zz, w, alpha, beta)*invnorm;
->>>>>>> 07d9db96
       }
     };
 
