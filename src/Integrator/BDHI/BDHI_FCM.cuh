/*Raul P. Pelaez 2018-2020. Force Coupling Method BDHI Module

  The implementation of the algorithm is in FCM/FCM_impl.cuh

  This code implements the algorithm described in [1], using cuFFT to solve te
velocity in eq. 24 of [1] and compute the brownian fluctuations of eq. 30 in [1]
(it only needs two FFT's). It only includes the stokeslet terms.

  The operator terminology used in the comments (as well as the wave space part
of the algorithm) comes from [2], the PSE basic reference.

You can choose different Kernels by changing the "using Kernel" below. A bunch of them are available in FCM_kernels.cuh
  References:
  [1] Fluctuating force-coupling method for simulations of colloidal suspensions. Eric E. Keaveny. 2014.
  [2]  Rapid Sampling of Stochastic Displacements in Brownian Dynamics Simulations. Fiore, Balboa, Donev and Swan. 2017.
*/
#ifndef BDHI_FCM_CUH
#define BDHI_FCM_CUH
#include "uammd.cuh"
#include "Integrator/Integrator.cuh"
#include "BDHI.cuh"
#include"FCM/FCM_impl.cuh"

namespace uammd{
  namespace BDHI{
    class FCM{
      using Kernel = FCM_ns::Kernels::Gaussian;
<<<<<<< HEAD
      using KernelTorque = FCM_ns::Kernels::GaussianTorque;
      using FCM_super = FCM_impl<Kernel, KernelTorque>;
=======
      using KernelTorque = FCM_ns::Kernels::Gaussian;
      using FCM_super = FCM_impl<Kernel, KernelTorque>;      
>>>>>>> 07d9db96
      std::shared_ptr<FCM_super> fcm;
      shared_ptr<ParticleGroup> pg;
      real temperature, dt;
    public:
      using Parameters = FCM_super::Parameters;

      FCM(shared_ptr<ParticleData> pd, Parameters par):
	FCM(std::make_shared<ParticleGroup>(pd, "All"), par){}
      
      FCM(shared_ptr<ParticleGroup> pg, Parameters par):
        pg(pg),
	temperature(par.temperature), dt(par.dt){
	if(par.seed == 0)
	  par.seed = pg->getParticleData()->getSystem()->rng().next32();
	this->fcm = std::make_shared<FCM_super>(par);
      }

      void setup_step(cudaStream_t st = 0){}

      /*Compute M·F and B·dW in Fourier space
      σ = dx*dy*dz; h^3 in [1]
      Mw·F + sqrt(Mw)·dWw = σ·St·FFTi·B·FFTf·S·F+ √σ·St·FFTi·√B·dWw =
      = σ·St·FFTi( B·FFTf·S·F + 1/√σ·√B·dWw)
    */
      void computeMF(real3* MF, cudaStream_t st = 0){
	System::log<System::DEBUG1>("[BDHI::FCM] Computing MF....");
	auto pd = pg->getParticleData();
	auto force = pd->getForce(access::gpu, access::read);
	auto pos = pd->getPos(access::gpu, access::read);
	int numberParticles = pg->getNumberParticles();
        auto disp = fcm->computeHydrodynamicDisplacements(pos.begin(), force.begin(), nullptr,
							  numberParticles,
							  temperature, 1.0/sqrt(dt), st);
	thrust::copy(thrust::cuda::par.on(st),
		     disp.first.begin(), disp.first.end(),
		     MF);
      }

      void computeBdW(real3* BdW, cudaStream_t st = 0){
	//This part is included in Fourier space when computing MF
      }

      void finish_step(cudaStream_t st = 0){}

      real getHydrodynamicRadius(){
	return fcm->getHydrodynamicRadius();
      }

      real getSelfMobility(){
	return fcm->getSelfMobility();
      }

    };

    class FCMIntegrator: public Integrator{
      using Kernel = FCM_ns::Kernels::Gaussian;
      using KernelTorque = FCM_ns::Kernels::Gaussian;
      using FCM_super = FCM_impl<Kernel, KernelTorque>;
      std::shared_ptr<FCM_super> fcm;

    public:
      using Parameters = FCM_super::Parameters;

      FCMIntegrator(shared_ptr<ParticleData> pd, Parameters par):
	FCMIntegrator(std::make_shared<ParticleGroup>(pd, "All"), par){}

      FCMIntegrator(shared_ptr<ParticleGroup> pg, Parameters par):
	Integrator(pg, "BDHI::FCMIntegrator"),
	temperature(par.temperature), dt(par.dt){
	if(par.seed == 0)
	  par.seed = sys->rng().next32();
	this->fcm = std::make_shared<FCM_super>(par);
	cudaStreamCreate(&st);
      }

      ~FCMIntegrator(){
	cudaStreamDestroy(st);
      }
      
      void forwardTime() override;

      auto getFCM_impl(){
	return fcm;
      }
      
    private:
      uint steps = 0;
      cudaStream_t st;
      real temperature, dt;
      void updateInteractors();
      void resetForces();
      void resetTorques();
      auto computeHydrodynamicDisplacements();
      void computeCurrentForces();      
    };
  }
}

#include "BDHI_FCM.cu"
#endif<|MERGE_RESOLUTION|>--- conflicted
+++ resolved
@@ -25,13 +25,8 @@
   namespace BDHI{
     class FCM{
       using Kernel = FCM_ns::Kernels::Gaussian;
-<<<<<<< HEAD
       using KernelTorque = FCM_ns::Kernels::GaussianTorque;
       using FCM_super = FCM_impl<Kernel, KernelTorque>;
-=======
-      using KernelTorque = FCM_ns::Kernels::Gaussian;
-      using FCM_super = FCM_impl<Kernel, KernelTorque>;      
->>>>>>> 07d9db96
       std::shared_ptr<FCM_super> fcm;
       shared_ptr<ParticleGroup> pg;
       real temperature, dt;
@@ -40,7 +35,7 @@
 
       FCM(shared_ptr<ParticleData> pd, Parameters par):
 	FCM(std::make_shared<ParticleGroup>(pd, "All"), par){}
-      
+
       FCM(shared_ptr<ParticleGroup> pg, Parameters par):
         pg(pg),
 	temperature(par.temperature), dt(par.dt){
@@ -110,13 +105,13 @@
       ~FCMIntegrator(){
 	cudaStreamDestroy(st);
       }
-      
+
       void forwardTime() override;
 
       auto getFCM_impl(){
 	return fcm;
       }
-      
+
     private:
       uint steps = 0;
       cudaStream_t st;
@@ -125,7 +120,7 @@
       void resetForces();
       void resetTorques();
       auto computeHydrodynamicDisplacements();
-      void computeCurrentForces();      
+      void computeCurrentForces();
     };
   }
 }
