--- conflicted
+++ resolved
@@ -31,7 +31,40 @@
 	public:
 	  int support;
 	  real rmax;
-	  Gaussian(real width, real h, real tolerance):
+	  Gaussian(real h, real tolerance):
+	    kern(h*computeUpsampling(tolerance)){
+	    const real dr = 0.5*h;
+	    real r = dr;
+	    while(kern.phi(r)>tolerance){
+	      r += dr;
+	    }
+	    this->support = std::max(3, int(2*r/h + 0.5));
+	    rmax = support*h;
+	    a=h*computeUpsampling(tolerance)*sqrt(M_PI);
+	  }
+
+	  static real adviseGridSize(real hydrodynamicRadius, real tolerance){
+	    real factor = computeUpsampling(tolerance);
+	    return hydrodynamicRadius/(sqrt(M_PI)*factor);
+	  }
+
+	  real fixHydrodynamicRadius(real hydrodynamicRadius, real h){
+	    return a;
+	  }
+
+	  __host__ __device__ real phi(real r, real3 pos) const{
+	    return r>=rmax?0:kern.phi(r);
+	  }
+
+	};
+
+	class GaussianTorque{
+	  IBM_kernels::Gaussian kern;
+	  real a;
+	public:
+	  int support;
+	  real rmax;
+	  GaussianTorque(real width, real h, real tolerance):
 	    kern(width){
 	    const real dr = 0.5*h;
 	    real r = dr;
@@ -40,35 +73,10 @@
 	    }
 	    this->support = std::max(3, int(2*r/h + 0.5));
 	    rmax = support*h;
-	    this->upsampling = computeUpsampling(tolerance);
-	  }
-
-	  static real adviseGridSize(real hydrodynamicRadius, real tolerance){
-	    real factor = computeUpsampling(tolerance);
-	    return hydrodynamicRadius/(sqrt(M_PI)*factor);
-	  }
-
-	  real fixHydrodynamicRadius(real h){
-	    return h*upsampling;
-	  }
-
-<<<<<<< HEAD
+	  }
+
 	  __host__ __device__ real phi(real r, real3 pos) const{
 	    return r>=rmax?0:kern.phi(r);
-=======
-	  static auto createForForce(real h, real tolerance){
-	    real width = h*computeUpsampling(tolerance)/sqrt(M_PI);
-	    return std::make_shared<Gaussian>(width, h, tolerance);
->>>>>>> 07d9db96
-	  }
-	  
-	  static auto createForTorque(real h, real tolerance){
-	    real width = h*computeUpsampling(tolerance)/(pow(6*sqrt(M_PI), 1/3.));
-	    return std::make_shared<Gaussian>(width, h, tolerance);
-	  }
-
-	  __host__ __device__ real phi(real r, real3 pos) const{
-	    return r>=rmax?0:kern.phi(r);
 	  }
 
 	};
@@ -76,12 +84,16 @@
 	class BarnettMagland{
 	  IBM_kernels::BarnettMagland bm;
 
+	  IBM_kernels::BarnettMagland initBM(real tolerance){
+	    real w = computeW(tolerance);
+	    real beta=1.8*w*2;
+	    return IBM_kernels::BarnettMagland(w, w*0.5, beta);
+	  }
 	  static real computeW(real tolerance){
-	    real w = 2*std::max(1.5, int(-log10(tolerance) + 2)/2.0);
+	    real w = std::max(1.5, int(-log10(tolerance) + 2)/2.0);
 	    w = std::min(real(9.0), w);
 	    return w;
 	  }
-
 	  static real computeUpsampling(real w){
 	    //Empirical fit from the taylor expansion of the BM kernel, the first term goes with x^2
 	    //Which allows to make a simil with a gaussian such that \sigma = w/sqrt(beta)
@@ -97,14 +109,14 @@
 	    //fac = 6.525743222080990e-01; //w=4
 	    //fac = 5.269758326738209e-01; //w=6
 	  }
-	  real h;
+	  real a;
 	public:
 	  int support;
 
-	  BarnettMagland(real w, real alpha, real beta, real h):
-	    bm(w, alpha, beta){
-	    support = int(bm.w + 0.5);
-	    this->h = h;
+	  BarnettMagland(real h, real tolerance):
+	    bm(initBM(tolerance)){
+	    support = int(2*bm.w + 0.5);
+	    this->a = h;
 	  }
 
 	  static real adviseGridSize(real hydrodynamicRadius, real tolerance){
@@ -113,39 +125,18 @@
 	    return hydrodynamicRadius*upsampling;
 	  }
 
-	  real fixHydrodynamicRadius(real h) const{
+	  real fixHydrodynamicRadius(real hydrodynamicRadius, real h) const{
 	    real upsampling = computeUpsampling(bm.w);
 	    return h/upsampling;
 	  }
 
-<<<<<<< HEAD
 	  __host__ __device__ real phi(real r, real3 pos) const{
 	    return bm.phi(r/a)/a;
-=======
-	  static auto createForForce(real h, real tolerance){
-	    real w = computeW(tolerance);
-	    real beta=1.8*w;
-	    real alpha = w*0.5;
-	    real width = h*computeUpsampling(tolerance)/sqrt(M_PI);
-	    return std::make_shared<BarnettMagland>(w, alpha, beta, h);
-	  }
-	  
-	  static auto createForTorque(real h, real tolerance){
-	    real w = computeW(tolerance);
-	    real beta=1.8*w;
-	    real alpha = w*0.5;
-	    real width = h*computeUpsampling(tolerance)/sqrt(M_PI);
-	    return std::make_shared<BarnettMagland>(w, alpha, beta, h);
-	  }
-
-	  __host__ __device__ real phi(real r) const{
-	    return bm.phi(r/h)/h;
->>>>>>> 07d9db96
 	  }
 
 	};
 
-	namespace Peskin{
+        namespace Peskin{
 
 	  class threePoint{
 	    IBM_kernels::Peskin::threePoint kern;
