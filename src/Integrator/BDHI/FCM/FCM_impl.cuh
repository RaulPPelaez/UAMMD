--- conflicted
+++ resolved
@@ -636,30 +636,6 @@
 								     real temperature,
 								     real prefactor,
 								     cudaStream_t st){
-<<<<<<< HEAD
-      using namespace fcm_detail;
-      cached_vector<complex3> gridVelsFourier;
-      if(force){
-	auto gridVels = spreadForces(pos, force, numberParticles, kernel, grid, st);
-	gridVelsFourier = forwardTransform(gridVels, grid.cellDim, cufft_plan_forward, st);
-      }
-      else{
-	const auto n = grid.cellDim;
-	gridVelsFourier.resize((n.x/2+1)*n.y*n.z);
-	thrust::fill(thrust::cuda::par.on(st), gridVelsFourier.begin(), gridVelsFourier.end(), complex3());
-      }
-      if(torque){
-	addSpreadTorquesFourier(pos, torque, numberParticles, grid, kernelTorque,
-				cufft_plan_forward, gridVelsFourier, st);
-      }
-      if(force or torque){
-	convolveFourier(gridVelsFourier, viscosity, grid, st);
-      }
-      addBrownianNoise(gridVelsFourier, temperature, viscosity, prefactor, seed, grid, st);
-      cached_vector<real3> angularVelocities;
-      if (torque){
-	auto gridAngVelFourier = computeGridAngularVelocityFourier(gridVelsFourier, grid, st);
-=======
       return this->computeHydrodynamicDisplacements(pos, force, torque, numberParticles,
 						    pos, numberParticles,
 						    temperature, prefactor, st);
@@ -677,7 +653,7 @@
 								     real prefactor,
 								     cudaStream_t st){
       using namespace fcm_detail;
-      cached_vector<cufftComplex3> gridVelsFourier;
+      cached_vector<complex3> gridVelsFourier;
       auto gridVels = spreadForces(i_pos, force, i_numberParticles, kernel, grid, st);
       gridVelsFourier = forwardTransform(gridVels, grid.cellDim, cufft_plan_forward, st);
       addSpreadTorquesFourier(i_pos, torque, i_numberParticles, grid, kernelTorque,
@@ -688,7 +664,6 @@
       {
 	auto gridVelsFourier2 = gridVelsFourier;
 	auto gridAngVelFourier = computeGridAngularVelocityFourier(gridVelsFourier2, grid, st);
->>>>>>> b981f607
 	auto gridAngVel = inverseTransform(gridAngVelFourier, grid.cellDim, cufft_plan_inverse, st);
 	angularVelocities = interpolateAngularVelocity(o_pos, gridAngVel, grid,
 						       kernelTorque, o_numberParticles, st);
