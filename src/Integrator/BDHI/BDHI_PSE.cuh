--- conflicted
+++ resolved
@@ -85,7 +85,6 @@
 	sys->log<System::DEBUG1>("[BDHI::PSE] Computing MF....");
 	int numberParticles = pg->getNumberParticles();
 	thrust::fill(thrust::cuda::par.on(st), MF, MF+numberParticles, real3());
-<<<<<<< HEAD
 	computeMFFarField(MF, st);
 	computeMFNearField(MF, st);
       }
@@ -99,16 +98,11 @@
       void computeMFFarField(real3* MF, cudaStream_t st){
 	sys->log<System::DEBUG1>("[BDHI::PSE] Computing MFFarField....");
 	int numberParticles = pg->getNumberParticles();
-	auto pos = pd->getPos(access::location::gpu, access::mode::read);
-	auto force = pd->getForce(access::location::gpu, access::mode::read);	
-	farField->computeHydrodynamicDisplacements(pos.begin(), force.begin(), MF, numberParticles, st);
-=======
 	auto pos = pd->getPos(access::gpu, access::read);
 	auto force = pd->getForce(access::gpu, access::read);	
 	nearField->Mdot(force.begin(), MF, st);
 	farField->computeHydrodynamicDisplacements(pos.begin(), force.begin(), MF, numberParticles,
 						   temperature, 1.0/sqrt(dt), st);
->>>>>>> 890f792b
       }
 
       void computeBdW(real3* BdW, cudaStream_t st){
@@ -126,16 +120,6 @@
       void computeHydrodynamicDisplacements(real4* force, real3* MF, real temperature, real noise_prefactor, cudaStream_t st = 0){
 	int numberParticles = pg->getNumberParticles();
 	thrust::fill(thrust::cuda::par.on(st), MF, MF+numberParticles, real3());
-<<<<<<< HEAD
-	//Compute stochastic part in the near field
-	real prefactor = sqrt(2*temperature/dt);
-	nearField->computeStochasticDisplacements(MF, prefactor, st);
-	//Compute both deterministic and stochastic part in the far field
-	auto pos = pd->getPos(access::location::gpu, access::mode::read);
-	farField->computeHydrodynamicDisplacements(pos.begin(), force, MF, numberParticles, st);
-	//Compute deterministic part in the near field
-	nearField->Mdot(force, MF, st);
-=======
 	//Compute deterministic part in the near field
 	nearField->Mdot(force, MF, st);
 	//Compute stochastic part in the near field
@@ -144,7 +128,6 @@
 	//Compute both deterministic and stochastic part in the far field
 	farField->computeHydrodynamicDisplacements(pos.begin(), force, MF, numberParticles,
 						   temperature, noise_prefactor, st);
->>>>>>> 890f792b
       }
 
       real getHydrodynamicRadius(){
