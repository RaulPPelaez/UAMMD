/*Raul P. Pelaez 2017-2022. Positively Split Edwald Rotne-Prager-Yamakawa Brownian Dynamics with Hydrodynamic interactions.


  As this is a BDHI module. BDHI_PSE computes the terms M·F and B·dW in the differential equation:
            dR = K·R·dt + M·F·dt + sqrt(2Tdt)· B·dW

  The mobility, M, is computed according to the Rotne-Prager-Yamakawa (RPY) tensor.

  The computation uses periodic boundary conditions (PBC)
  and partitions the RPY tensor in two, positively defined contributions [1], so that:
      M = Mr + Mw
       Mr - A real space short range contribution.
       Mw - A wave space long range contribution.

  Such as:
     M·F = Mr·F + Mw·F
     B·dW = sqrt(Mr)·dWr + sqrt(Mw)·dWw
####################      Short Range     #########################


  Mr·F: The short range contribution of M·F is computed using a neighbour list (this is like a sparse matrix-vector product in which each element is computed on the fly), see PSE_ns::RPYNearTransverser.
        The RPY near part function (see Apendix 1 in [1]) is precomputed and stored in texture memory,
	see PSE_ns::RPYPSE_nearTextures.

  sqrt(Mr)·dW: The near part stochastic contribution is computed using the Lanczos algorithm (see misc/LanczosAlgorithm.cuh), the function that computes M·v is provided via a functor called PSE_ns::Dotctor, the logic of M·v itself is the same as in M·F (see PSE_ns::RPYNearTransverser) and is computed with the same neighbour list.

###################        Far range     ###########################



  Mw·F:  Mw·F = σ·St·FFTi·B·FFTf·S · F. The long range wave space part.
         -σ: The volume of a grid cell
	 -S: An operator that spreads each element of a vector to a regular grid using a gaussian kernel.
	 -FFT: Fast fourier transform operator.
	 -B: A fourier scaling factor in wave space to transform forces to velocities, see eq.9 in [1].

  sqrt(Mw)·dWw: The far range stochastic contribution is computed in fourier space along M·F as:
       Mw·F + sqrt(Mw)·dWw = σ·St·FFTi·B·FFTf·S·F+ √σ·St·FFTi·√B·dWw = σ·St·FFTi( B·FFTf·S·F + 1/√σ·√B·dWw)
       Only one St·FFTi is needed, the stochastic term is added as a velocity in fourier space.
       dWw is a gaussian random vector of complex numbers, special care must be taken to ensure the correct conjugacy properties needed for the FFT. See pse_ns::fourierBrownianNoise

Therefore, in the case of Mdot_far, for computing M·F, Bw·dWw is also summed.

computeBdW computes only the real space stochastic contribution.

Notes:
Storing F and G functions in r^2 scale (a.i. table(r^2) = F(sqrt(r^2))) creates artifacts due to the linear interpolation of a cuadratic scale, so it is best to just store table(sqrt(r^2)) = F(r). The cost of the sqrt seems neglegible and yields a really better accuracy.

References:

[1]  Rapid Sampling of Stochastic Displacements in Brownian Dynamics Simulations
           -  https://arxiv.org/pdf/1611.09322.pdf
[2]  Spectral accuracy in fast Ewald-based methods for particle simulations
           -  http://www.sciencedirect.com/science/article/pii/S0021999111005092

Special thanks to Marc Melendez and Florencio Balboa.
*/
#ifndef BDHI_PSE_CUH
#define BDHI_PSE_CUH
#include "global/defines.h"
#include "ParticleData/ParticleGroup.cuh"
#include "BDHI.cuh"
#include "PSE/NearField.cuh"
#include "PSE/FarField.cuh"

namespace uammd{
  namespace BDHI{

    class PSE{
    public:
      using Parameters = pse_ns::Parameters;
      PSE(shared_ptr<ParticleData> pd, Parameters par):
	PSE(std::make_shared<ParticleGroup>(pd, "All"), par){}

      PSE(shared_ptr<ParticleGroup> pg, Parameters par);
      
      ~PSE(){}
      
      void setup_step(cudaStream_t st = 0){}
      /*Compute M·F = Mr·F + Mw·F, also includes the far field stochastic displacements*/
      void computeMF(real3* MF, cudaStream_t st){
	System::log<System::DEBUG1>("[BDHI::PSE] Computing MF....");
	int numberParticles = pg->getNumberParticles();
	thrust::fill(thrust::cuda::par.on(st), MF, MF+numberParticles, real3());
<<<<<<< HEAD
	auto pd = pg->getParticleData();
=======
	computeMFFarField(MF, st);
	computeMFNearField(MF, st);
      }

      void computeMFNearField(real3* MF, cudaStream_t st){
	sys->log<System::DEBUG1>("[BDHI::PSE] Computing MFNearField....");
	auto force = pd->getForce(access::location::gpu, access::mode::read);
	nearField->Mdot(force.begin(), MF, st);
      }

      void computeMFFarField(real3* MF, cudaStream_t st){
	sys->log<System::DEBUG1>("[BDHI::PSE] Computing MFFarField....");
	int numberParticles = pg->getNumberParticles();
>>>>>>> f71179a1
	auto pos = pd->getPos(access::gpu, access::read);
	auto force = pd->getForce(access::gpu, access::read);	
	nearField->Mdot(force.begin(), MF, st);
	farField->computeHydrodynamicDisplacements(pos.begin(), force.begin(), MF, numberParticles,
						   0.0, 0.0, st);
      }

      void computeBdW(real3* BdW, cudaStream_t st){
	System::log<System::DEBUG2>("[BDHI::PSE] Real space brownian noise");
	//Far contribution is included in farField::Mdot
	nearField->computeStochasticDisplacements(BdW, temperature, 1.0, st);
      }

      void computeDivM(real3* divM, cudaStream_t st = 0){};
      void finish_step(             cudaStream_t st = 0){};

      //Computes both the stochastic and deterministic contributions.
      //The noise is multiplied by prefactor before summing to the result.
      //MF = Mobility*force + prefactor*sqrt(2*T*M)dW
      void computeHydrodynamicDisplacements(real4* force, real3* MF, real temperature, real noise_prefactor, cudaStream_t st = 0){
	int numberParticles = pg->getNumberParticles();
	thrust::fill(thrust::cuda::par.on(st), MF, MF+numberParticles, real3());
	//Compute deterministic part in the near field
	nearField->Mdot(force, MF, st);
	//Compute stochastic part in the near field
	nearField->computeStochasticDisplacements(MF, temperature, noise_prefactor, st);
	auto pos = pg->getParticleData()->getPos(access::gpu, access::read);
	//Compute both deterministic and stochastic part in the far field
	farField->computeHydrodynamicDisplacements(pos.begin(), force, MF, numberParticles,
						   temperature, noise_prefactor, st);
      }

      void setShearStrain(real newStrain){
	System::log<System::DEBUG>("[BDHI::PSE] Shear strain changed to %g", newStrain);
        nearField->setShearStrain(newStrain);
	farField->setShearStrain(newStrain);
      }
      
      real getHydrodynamicRadius(){
	return hydrodynamicRadius;
      }
      
      real getSelfMobility(){
	return this->M0;	
      }
      
    private:
      shared_ptr<ParticleGroup> pg;
      real hydrodynamicRadius, M0;
      real temperature, dt;
      std::shared_ptr<pse_ns::NearField> nearField;
      std::shared_ptr<pse_ns::FarField> farField;
    };
  }
}

#include "PSE/initialization.cu"
#endif<|MERGE_RESOLUTION|>--- conflicted
+++ resolved
@@ -82,23 +82,22 @@
 	System::log<System::DEBUG1>("[BDHI::PSE] Computing MF....");
 	int numberParticles = pg->getNumberParticles();
 	thrust::fill(thrust::cuda::par.on(st), MF, MF+numberParticles, real3());
-<<<<<<< HEAD
 	auto pd = pg->getParticleData();
-=======
 	computeMFFarField(MF, st);
 	computeMFNearField(MF, st);
       }
 
       void computeMFNearField(real3* MF, cudaStream_t st){
-	sys->log<System::DEBUG1>("[BDHI::PSE] Computing MFNearField....");
+	System::log<System::DEBUG1>("[BDHI::PSE] Computing MFNearField....");
+	auto pd = pg->getParticleData();
 	auto force = pd->getForce(access::location::gpu, access::mode::read);
 	nearField->Mdot(force.begin(), MF, st);
       }
 
       void computeMFFarField(real3* MF, cudaStream_t st){
-	sys->log<System::DEBUG1>("[BDHI::PSE] Computing MFFarField....");
+	System::log<System::DEBUG1>("[BDHI::PSE] Computing MFFarField....");	
+	auto pd = pg->getParticleData();
 	int numberParticles = pg->getNumberParticles();
->>>>>>> f71179a1
 	auto pos = pd->getPos(access::gpu, access::read);
 	auto force = pd->getForce(access::gpu, access::read);	
 	nearField->Mdot(force.begin(), MF, st);
