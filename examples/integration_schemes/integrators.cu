--- conflicted
+++ resolved
@@ -83,15 +83,9 @@
 #include "Integrator/VerletNVE.cuh"
 #include "Interactor/PairForces.cuh"
 #include "Interactor/Potential/DPD.cuh"
-<<<<<<< HEAD
-#include"Interactor/PairForces.cuh"
-//DPD is handled by UAMMD as a VerletNVE integrator with a special short range interaction
-auto createIntegratorDPD(UAMMD sim){
-=======
 // DPD is handled by UAMMD as a VerletNVE integrator with a special short range
 // interaction
 std::shared_ptr<Integrator> createIntegratorDPD(UAMMD sim) {
->>>>>>> 73d8032e
   using NVE = VerletNVE;
   NVE::Parameters par;
   par.dt = 0.1;
@@ -102,7 +96,8 @@
   real A = 1.0;
   real gamma = 1.0;
   real temperature = 1.0;
-  auto g = std::make_shared<Potential::DefaultDissipation>(A, gamma, temperature, par.dt);
+  auto g = std::make_shared<Potential::DefaultDissipation>(A, gamma,
+                                                           temperature, par.dt);
   dpd_params.cutOff = 1.0;
   dpd_params.dt = par.dt;
   dpd_params.gamma = g;
@@ -114,8 +109,6 @@
   verlet->addInteractor(pairforces);
   return verlet;
 }
-
-
 
 #include "Integrator/VerletNVE.cuh"
 #include "Interactor/SPH.cuh"
